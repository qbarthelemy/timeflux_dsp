"""This module contains nodes for spectral analysis with Timeflux."""

import numpy as np
import pandas as pd
import xarray as xr
from scipy.signal import welch
<<<<<<< HEAD
from scipy.fft import fftfreq, rfftfreq, fft, rfft
=======
from scipy import fft
>>>>>>> d8a52e25

from timeflux.core.node import Node


class FFT(Node):
    """Compute the one-dimensional discrete Fourier Transform for each column using the Fast Fourier Tranform algorithm.

    Attributes:
        i (Port): default input, expects DataFrame.
        o (Port): default output, provides DataArray.

    Example:

        In this exemple, we simulate a white noise and we apply FFT:

         * ``fs`` = `10.0`
         * ``nfft`` = `5`
         * ``return_onesided`` = `False`

        self.i.data::

                                              A         B         C
            2017-12-31 23:59:59.998745401  0.185133  0.541901  0.872946
            2018-01-01 00:00:00.104507143  0.732225  0.806561  0.658783
            2018-01-01 00:00:00.202319939  0.692277  0.849196  0.249668
            2018-01-01 00:00:00.300986584  0.489425  0.221209  0.987668
            2018-01-01 00:00:00.396560186  0.944059  0.039427  0.705575


        self.o.data::

            xarray.DataArray (times: 1, freqs: 5, space: 3)
            array([[[ 3.043119+0.j      ,  2.458294+0.j      ,  3.47464 +0.j      ],
                    [-0.252884+0.082233j, -0.06265 -1.098709j,  0.29353 +0.478287j],
                    [-0.805843+0.317437j,  0.188256+0.146341j,  0.151515-0.674376j],
                    [-0.805843-0.317437j,  0.188256-0.146341j,  0.151515+0.674376j],
                    [-0.252884-0.082233j, -0.06265 +1.098709j,  0.29353 -0.478287j]]])
            Coordinates:
              * times    (times) datetime64[ns] 2018-01-01T00:00:00.396560186
              * freqs    (freqs) float64 0.0 2.0 4.0 -4.0 -2.0
              * space    (space) object 'A' 'B' 'C'

    Notes:
       This node should be used after a buffer.

    References:
        * `scipy.fft <https://docs.scipy.org/doc/scipy/reference/fft.html>`_

    """

    def __init__(self, fs=1.0, nfft=None, return_onesided=True):
        """
            Args:
                fs (float): Nominal sampling rate of the input data.
                nfft (int|None): Length of the Fourier transform. Default: length of the chunk.
                return_onesided (bool): If `True`, return a one-sided spectrum for real data.
                                              If `False` return a two-sided spectrum.
                                              (Note that for complex data, a two-sided spectrum is always returned.)
                                              Default: `True`.
        """

        self._fs = fs
        self._nfft = nfft
        if return_onesided:
            self._sides = "onesided"
        else:
            self._sides = "twosided"
        if self._nfft is not None:
            self._set_freqs()

    def _check_nfft(self):

        # Check validity of nfft at first chunk
        if self._nfft is None:
            self.logger.debug("nfft := length of the chunk ")
            self._nfft = self.i.data.shape[0]
            self._set_freqs()
        elif self._nfft < self.i.data.shape[0]:
            raise ValueError("nfft must be greater than or equal to length of chunk.")
        else:
            self._nfft = int(self._nfft)

    def _set_freqs(self):

        # Set freqs indexes
        if self._sides == "onesided":
            self._freqs = rfftfreq(self._nfft, 1 / self._fs)
        else:
<<<<<<< HEAD
            self._freqs = fftfreq(self._nfft, 1 / self._fs)
=======
            self._freqs = np.fft.fftfreq(self._nfft, 1 / self._fs)
>>>>>>> d8a52e25

    def update(self):

        # copy the meta
        self.o = self.i

        # When we have not received data, there is nothing to do
        if not self.i.ready():
            return

        # At this point, we are sure that we have some data to process
        self._check_nfft()
        self.o.data = self.i.data
        if self._sides == "twosided":
            func = fft
        else:
            self.o.data = self.o.data.apply(lambda x: x.real)
            func = rfft
        values = func(self.o.data.values.T, n=self._nfft).T
        self.o.data = xr.DataArray(
            np.stack([values], 0),
            coords=[[self.o.data.index[-1]], self._freqs, self.o.data.columns],
            dims=["time", "freq", "space"],
        )


class Welch(Node):
    """Estimate power spectral density using Welch’s method.

        Attributes:
           i (Port): default input, expects DataFrame.
           o (Port): default output, provides DataArray with dimensions (time, freq, space).

        Example:

        In this exemple, we simulate data with noisy sinus on three sensors (columns `a`, `b`, `c`):

            * ``fs`` = `100.0`
            * ``nfft`` = `24`

        node.i.data::
            \s                       a         b         c
            1970-01-01 00:00:00.000 -0.233920 -0.343296  0.157988
            1970-01-01 00:00:00.010  0.460353  0.777296  0.957201
            1970-01-01 00:00:00.020  0.768459  1.234923  1.942190
            1970-01-01 00:00:00.030  1.255393  1.782445  2.326175
            ...                      ...       ...       ...
            1970-01-01 00:00:01.190  1.185759  2.603828  3.315607

        node.o.data::

            <xarray.DataArray (time: 1, freq: 13, space: 3)>
            array([[[2.823924e-02, 1.087382e-01, 1.153163e-01],
                [1.703466e-01, 6.048703e-01, 6.310628e-01],
                ...            ...           ...
                [9.989429e-04, 8.519226e-04, 7.769918e-04],
                [1.239551e-03, 7.412518e-04, 9.863335e-04],
                [5.382880e-04, 4.999334e-04, 4.702757e-04]]])
            Coordinates:
                * time     (time) datetime64[ns] 1970-01-01T00:00:01.190000
                * freq     (freq) float64 0.0 4.167 8.333 12.5 16.67 ... 37.5 41.67 45.83 50.0
                * space    (space) object 'a' 'b' 'c'

        Notes:

            This node should be used after a Window with the appropriate length, with regard to the parameters
            `noverlap`, `nperseg` and `nfft`.
            It should be noted that a pipeline such as {LargeWindow-Welch} is in fact equivalent to a pipeline
            {SmallWindow-FFT-LargeWindow-Average} with SmallWindow 's parameters `length` and `step` respectively
            equivalent to `nperseg` and `step` and with FFT node with same kwargs.

    """

    def __init__(self, rate=None, closed="right", **kwargs):
        """
            Args:
                rate (float|None): Nominal sampling rate of the input data. If `None`, the rate will be taken from the input meta/
                closed (str): Make the index closed on the `right`, `left` or `center`.
                kwargs:  Keyword arguments to pass to scipy.signal.welch function.
                                You can specify: window, nperseg, noverlap, nfft, detrend, return_onesided and scaling.
        """

        self._rate = rate
        self._closed = closed
        self._kwargs = kwargs
        self._set_default()

    def _set_default(self):
        # We set the default params if they are not specifies in kwargs in order to check that they are valid, in respect of the length and sampling of the input data.
        if "nperseg" not in self._kwargs.keys():
            self._kwargs["nperseg"] = 256
            self.logger.debug("nperseg := 256")
        if "nfft" not in self._kwargs.keys():
            self._kwargs["nfft"] = self._kwargs["nperseg"]
            self.logger.debug(
                "nfft := nperseg := {nperseg}".format(nperseg=self._kwargs["nperseg"])
            )
        if "noverlap" not in self._kwargs.keys():
            self._kwargs["noverlap"] = self._kwargs["nperseg"] // 2
            self.logger.debug(
                "noverlap := nperseg/2 := {noverlap}".format(
                    noverlap=self._kwargs["noverlap"]
                )
            )

    def _check_nfft(self):
        # Check validity of nfft at first chun
        if not all(
            i <= len(self.i.data)
            for i in [self._kwargs[k] for k in ["nfft", "nperseg", "noverlap"]]
        ):
            raise ValueError(
                "nfft, noverlap and nperseg must be greater than or equal to length of chunk."
            )
        else:
            self._kwargs.update(
                {
                    keyword: int(self._kwargs[keyword])
                    for keyword in ["nfft", "nperseg", "noverlap"]
                }
            )

    def update(self):
        # copy the meta
        self.o = self.i

        # When we have not received data, there is nothing to do
        if not self.i.ready():
            return

        # Check rate
        if self._rate:
            rate = self._rate
        elif "rate" in self.i.meta:
            rate = self.i.meta["rate"]
        else:
            raise ValueError(
                "The rate was neither explicitely defined nor found in the stream meta."
            )

        # At this point, we are sure that we have some data to process
        # apply welch on the data:
        self._check_nfft()
        f, Pxx = welch(x=self.i.data, fs=rate, **self._kwargs, axis=0)

        if self._closed == "left":
            time = self.i.data.index[-1]
        elif self._closed == "center":

            def middle(a):
                return int(np.ceil(len(a) / 2)) - 1

            time = self.i.data.index[middle(self.i.data)]
        else:  # right
            time = self.i.data.index[-1]
        # f is the frequency axis and Pxx the average power of shape (Nfreqs x Nchanels)
        # we reshape Pxx to fit the ('time' x 'freq' x 'space') dimensions
        self.o.data = xr.DataArray(
            np.stack([Pxx], 0),
            coords=[[time], f, self.i.data.columns],
            dims=["time", "frequency", "space"],
        )


class Bands(Node):
    """Averages the XArray values over freq dimension according to the frequencies bands given in arguments.

    This node selects a subset of values over the chosen dimensions, averages them along this axis and convert the result into a flat dataframe.
    This node will output as many ports bands as given bands, with their respective name as suffix.

        Attributes:
            i (Port): default output, provides DataArray with 3 dimensions (time, freq, space).
            o (Port): Default output, provides DataFrame.
            o_* (Port): Dynamic outputs, provide DataFrame.

    """

    def __init__(self, bands=None, relative=False):

        """
        Args:
           bands (dict): Define the band to extract given its name and its range.
                         An output port will be created with the given names as suffix.

        """
        bands = bands or {
            "delta": [1, 4],
            "theta": [4, 8],
            "alpha": [8, 12],
            "beta": [12, 30],
        }
        self._relative = relative
        self._bands = []
        for band_name, band_range in bands.items():
            self._bands.append(
                dict(
                    port=getattr(self, "o_" + band_name),
                    slice=slice(band_range[0], band_range[1]),
                    meta={"bands": {"range": band_range, "relative": relative}},
                )
            )

    def update(self):

        # When we have not received data, there is nothing to do
        if not self.i.ready():
            return

        # At this point, we are sure that we have some data to process
        for band in self._bands:
            # 1. select the Xarray on freq axis in the range, 2. average along freq axis
            band_power = (
                self.i.data.loc[{"frequency": band["slice"]}].sum("frequency").values
            )  # todo: sum
            if self._relative:
                tot_power = self.i.data.sum("frequency").values
                tot_power[tot_power == 0.0] = 1
                band_power /= tot_power

            band["port"].data = pd.DataFrame(
                columns=self.i.data.space.values,
                index=self.i.data.time.values,
                data=band_power,
            )
            band["port"].meta = {**(self.i.meta or {}), **band["meta"]}<|MERGE_RESOLUTION|>--- conflicted
+++ resolved
@@ -4,11 +4,7 @@
 import pandas as pd
 import xarray as xr
 from scipy.signal import welch
-<<<<<<< HEAD
 from scipy.fft import fftfreq, rfftfreq, fft, rfft
-=======
-from scipy import fft
->>>>>>> d8a52e25
 
 from timeflux.core.node import Node
 
@@ -97,11 +93,7 @@
         if self._sides == "onesided":
             self._freqs = rfftfreq(self._nfft, 1 / self._fs)
         else:
-<<<<<<< HEAD
             self._freqs = fftfreq(self._nfft, 1 / self._fs)
-=======
-            self._freqs = np.fft.fftfreq(self._nfft, 1 / self._fs)
->>>>>>> d8a52e25
 
     def update(self):
 
